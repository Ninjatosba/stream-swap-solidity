// DEX configuration for different networks
export const DEX_CONFIG = {
    // Mainnet
    mainnet: {
        type: "uniswap-v2",
        factory: "0x5C69bEe701ef814a2B6a3EDD4B1652CB9cc5aA6f",
        router: "0x7a250d5630B4cF539739dF2C5dAcb4c659F2488D",
    },
    // Sepolia testnet
    sepolia: {
        type: "uniswap-v2",
        factory: "0x7E0987E5b3a30e3f2828572Bb659A548460a3003", // Sepolia Uniswap V2 Factory
        router: "0xC532a74256D3Db42D0Bf7a0400fEFDbad7694008", // Sepolia Uniswap V2 Router
    },
    // Local development (using mock addresses for now)
    localCevm: {
        type: "uniswap-v2",
        factory: "0x5C69bEe701ef814a2B6a3EDD4B1652CB9cc5aA6f", // Mock address
        router: "0x7a250d5630B4cF539739dF2C5dAcb4c659F2488D", // Mock address
    },
    // Cosmos EVM devnet
    cosmosEvmDevnet: {
        type: "uniswap-v2",
        factory: "0x5C69bEe701ef814a2B6a3EDD4B1652CB9cc5aA6f", // Mock address
        router: "0x7a250d5630B4cF539739dF2C5dAcb4c659F2488D", // Mock address
    },
    // Hyperliquid testnet
    hyperliquidTestnet: {
        type: "uniswap-v2",
        factory: "0x5C69bEe701ef814a2B6a3EDD4B1652CB9cc5aA6f", // Mock address
        router: "0x7a250d5630B4cF539739dF2C5dAcb4c659F2488D", // Mock address
    },
    // Local hardhat
    hardhat: {
        type: "uniswap-v2",
        factory: "0x5C69bEe701ef814a2B6a3EDD4B1652CB9cc5aA6f", // Mock address
        router: "0x7a250d5630B4cF539739dF2C5dAcb4c659F2488D", // Mock address
    },
    // Localhost
    localhost: {
        type: "uniswap-v2",
        factory: "0x5C69bEe701ef814a2B6a3EDD4B1652CB9cc5aA6f", // Mock address
        router: "0x7a250d5630B4cF539739dF2C5dAcb4c659F2488D", // Mock address
    },
    // Monad testnet
    monadTestnet: {
        type: "pancake",
        factory: "0x82438CE666d9403e488bA720c7424434e8Aa47CD", // PancakeFactory
        router: "0x3a3eBAe0Eec80852FBC7B9E824C6756969cc8dc1", // PancakeRouter
<<<<<<< HEAD
=======
    },
    // Base Sepolia testnet
    baseSepolia: {
        type: "uniswap-v2",
        factory: "0x5C69bEe701ef814a2B6a3EDD4B1652CB9cc5aA6f", // Base Sepolia Uniswap V2 Factory
        router: "0x7a250d5630B4cF539739dF2C5dAcb4c659F2488D", // Base Sepolia Uniswap V2 Router
>>>>>>> a59cfbca
    },
};

export function getDexConfig(network: string) {
    const config = DEX_CONFIG[network as keyof typeof DEX_CONFIG];
    if (!config) {
        throw new Error(`DEX configuration not found for network: ${network}`);
    }
    return config;
}

// Legacy function for backward compatibility
export function getUniswapV2Addresses(network: string) {
    const config = getDexConfig(network);
    return {
        factory: config.factory,
        router: config.router,
    };
} <|MERGE_RESOLUTION|>--- conflicted
+++ resolved
@@ -47,15 +47,12 @@
         type: "pancake",
         factory: "0x82438CE666d9403e488bA720c7424434e8Aa47CD", // PancakeFactory
         router: "0x3a3eBAe0Eec80852FBC7B9E824C6756969cc8dc1", // PancakeRouter
-<<<<<<< HEAD
-=======
     },
     // Base Sepolia testnet
     baseSepolia: {
         type: "uniswap-v2",
         factory: "0x5C69bEe701ef814a2B6a3EDD4B1652CB9cc5aA6f", // Base Sepolia Uniswap V2 Factory
         router: "0x7a250d5630B4cF539739dF2C5dAcb4c659F2488D", // Base Sepolia Uniswap V2 Router
->>>>>>> a59cfbca
     },
 };
 
